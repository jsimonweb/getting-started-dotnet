--- conflicted
+++ resolved
@@ -1,163 +1,154 @@
-<?xml version="1.0" encoding="utf-8"?>
-<!--
-  Copyright 2015 Google, Inc
-
-  Licensed under the Apache License, Version 2.0 (the "License");
-  you may not use this file except in compliance with the License.
-  You may obtain a copy of the License at
-
-      http://www.apache.org/licenses/LICENSE-2.0
-
-  Unless required by applicable law or agreed to in writing, software
-  distributed under the License is distributed on an "AS IS" BASIS,
-  WITHOUT WARRANTIES OR CONDITIONS OF ANY KIND, either express or implied.
-  See the License for the specific language governing permissions and
-  limitations under the License.
--->
-<!--
-  For more information on how to configure your ASP.NET application, please visit
-  http://go.microsoft.com/fwlink/?LinkId=301880
-  -->
-<configuration>
-  <configSections>
-    <!-- For more information on Entity Framework configuration, visit http://go.microsoft.com/fwlink/?LinkID=237468 -->
-    <section name="entityFramework" type="System.Data.Entity.Internal.ConfigFile.EntityFrameworkSection, EntityFramework, Version=6.0.0.0, Culture=neutral, PublicKeyToken=b77a5c561934e089" requirePermission="false"/>
-  </configSections>
-  <appSettings>
-    <!-- Set to your Google project id as shown on the Google Developers Console -->
-    <add key="GoogleCloudSamples:ProjectId" value="YOUR-PROJECT-ID"/>
-    <!--
-    Set to either mysql, sqlserver or datastore.
-    If using mysql or sqlserver, update the connectionString far below, and then run
-      Add-Migration Init -ProjectName "lib"; Update-Database -ProjectName "lib"
-    in the Package Manager Console.
-    -->
-    <add key="GoogleCloudSamples:BookStore" value="datastore"/>
-    <!-- Set to your Google Cloud Storage bucket -->
-    <add key="GoogleCloudSamples:BucketName" value="YOUR-BUCKET-NAME"/>
-    <add key="webpages:Version" value="3.0.0.0"/>
-    <add key="webpages:Enabled" value="false"/>
-    <add key="ClientValidationEnabled" value="true"/>
-    <add key="UnobtrusiveJavaScriptEnabled" value="true"/>
-  </appSettings>
-  <!--
-    For a description of web.config changes see http://go.microsoft.com/fwlink/?LinkId=235367.
-
-    The following attributes can be set on the <httpRuntime> tag.
-      <system.Web>
-        <httpRuntime targetFramework="4.5" />
-      </system.Web>
-  -->
-  <system.web>
-    <compilation debug="true" targetFramework="4.5"/>
-    <httpRuntime targetFramework="4.5"/>
-  </system.web>
-  <runtime>
-    <assemblyBinding xmlns="urn:schemas-microsoft-com:asm.v1">
-			<dependentAssembly>
-				<assemblyIdentity name="Google.Apis.Auth.PlatformServices" publicKeyToken="4B01FA6E34DB77AB" culture="neutral"/>
-				<bindingRedirect oldVersion="0.0.0.0-1.16.0.0" newVersion="1.16.0.0"/>
-			</dependentAssembly>
-			<dependentAssembly>
-				<assemblyIdentity name="Google.Apis.PlatformServices" publicKeyToken="4B01FA6E34DB77AB" culture="neutral"/>
-				<bindingRedirect oldVersion="0.0.0.0-1.16.0" newVersion="1.16.0"/>
-			</dependentAssembly>
-			<dependentAssembly>
-				<assemblyIdentity name="Google.Apis.Auth" publicKeyToken="4B01FA6E34DB77AB" culture="neutral"/>
-				<bindingRedirect oldVersion="0.0.0.0-1.16.0" newVersion="1.16.0"/>
-			</dependentAssembly>
-      <dependentAssembly>
-        <assemblyIdentity name="Newtonsoft.Json" culture="neutral" publicKeyToken="30ad4fe6b2a6aeed"/>
-        <bindingRedirect oldVersion="0.0.0.0-8.0.0.0" newVersion="8.0.0.0"/>
-      </dependentAssembly>
-      <dependentAssembly>
-        <assemblyIdentity name="System.Web.Optimization" publicKeyToken="31bf3856ad364e35"/>
-        <bindingRedirect oldVersion="1.0.0.0-1.1.0.0" newVersion="1.1.0.0"/>
-      </dependentAssembly>
-      <dependentAssembly>
-        <assemblyIdentity name="WebGrease" publicKeyToken="31bf3856ad364e35"/>
-        <bindingRedirect oldVersion="0.0.0.0-1.6.5135.21930" newVersion="1.6.5135.21930"/>
-      </dependentAssembly>
-      <dependentAssembly>
-        <assemblyIdentity name="System.Web.Helpers" publicKeyToken="31bf3856ad364e35"/>
-        <bindingRedirect oldVersion="1.0.0.0-3.0.0.0" newVersion="3.0.0.0"/>
-      </dependentAssembly>
-      <dependentAssembly>
-        <assemblyIdentity name="System.Web.WebPages" publicKeyToken="31bf3856ad364e35"/>
-        <bindingRedirect oldVersion="0.0.0.0-3.0.0.0" newVersion="3.0.0.0"/>
-      </dependentAssembly>
-      <dependentAssembly>
-        <assemblyIdentity name="System.Web.Mvc" publicKeyToken="31bf3856ad364e35"/>
-        <bindingRedirect oldVersion="0.0.0.0-5.2.3.0" newVersion="5.2.3.0"/>
-      </dependentAssembly>
-      <dependentAssembly>
-        <assemblyIdentity name="System.Net.Http.Primitives" publicKeyToken="b03f5f7f11d50a3a" culture="neutral"/>
-        <bindingRedirect oldVersion="0.0.0.0-4.2.29.0" newVersion="4.2.29.0"/>
-      </dependentAssembly>
-      <dependentAssembly>
-        <assemblyIdentity name="Google.Apis" publicKeyToken="4b01fa6e34db77ab" culture="neutral"/>
-        <bindingRedirect oldVersion="0.0.0.0-1.16.0.0" newVersion="1.16.0.0"/>
-      </dependentAssembly>
-      <dependentAssembly>
-        <assemblyIdentity name="Google.Apis.Core" publicKeyToken="4b01fa6e34db77ab" culture="neutral"/>
-        <bindingRedirect oldVersion="0.0.0.0-1.16.0.0" newVersion="1.16.0.0"/>
-      </dependentAssembly>
-      <dependentAssembly>
-        <assemblyIdentity name="Google.Apis.Storage.v1" publicKeyToken="4b01fa6e34db77ab" culture="neutral"/>
-        <bindingRedirect oldVersion="0.0.0.0-1.16.0.579" newVersion="1.16.0.579"/>
-      </dependentAssembly>
-      <dependentAssembly>
-        <assemblyIdentity name="Antlr3.Runtime" publicKeyToken="eb42632606e9261f" culture="neutral"/>
-        <bindingRedirect oldVersion="0.0.0.0-3.5.0.2" newVersion="3.5.0.2"/>
-      </dependentAssembly>
-      <dependentAssembly>
-        <assemblyIdentity name="log4net" publicKeyToken="669e0ddf0bb1aa2a" culture="neutral"/>
-        <bindingRedirect oldVersion="0.0.0.0-1.2.15.0" newVersion="1.2.15.0"/>
-      </dependentAssembly>
-      <dependentAssembly>
-        <assemblyIdentity name="Google.Apis.PlatformServices" publicKeyToken="4b01fa6e34db77ab" culture="neutral"/>
-        <bindingRedirect oldVersion="0.0.0.0-1.16.0.0" newVersion="1.16.0.0"/>
-      </dependentAssembly>
-      <dependentAssembly>
-        <assemblyIdentity name="Google.Apis.Auth.PlatformServices" publicKeyToken="4b01fa6e34db77ab" culture="neutral"/>
-        <bindingRedirect oldVersion="0.0.0.0-1.16.0.0" newVersion="1.16.0.0"/>
-      </dependentAssembly>
-    </assemblyBinding>
-  </runtime>
-  <connectionStrings>
-    <remove name="LocalMySqlServer"/>
-    <add name="LocalMySqlServer" connectionString="Server=1.2.3.4;Database=bookshelf;Uid=dotnetapp;Pwd=" providerName="MySql.Data.MySqlClient"/>
-<<<<<<< HEAD
-=======
-    <remove name="LocalSqlServer"/>
-    <add name="LocalSqlServer" providerName="System.Data.SqlClient" connectionString="Data Source=ServerName;Initial Catalog=DatabaseName;Integrated Security=False;User Id=userid;Password=password;MultipleActiveResultSets=True"/>
->>>>>>> 4f8a2def
-  </connectionStrings>
-  <entityFramework>
-    <defaultConnectionFactory type="MySql.Data.Entity.MySqlConnectionFactory, EntityFramework"/>
-    <providers>
-      <provider invariantName="MySql.Data.MySqlClient" type="MySql.Data.MySqlClient.MySqlProviderServices, MySql.Data.Entity.EF6, Version=6.9.8.0, Culture=neutral, PublicKeyToken=c5687fc88969c44d"/>
-<<<<<<< HEAD
-=======
-      <provider invariantName="System.Data.SqlClient" type="System.Data.Entity.SqlServer.SqlProviderServices, EntityFramework.SqlServer"/>
->>>>>>> 4f8a2def
-    </providers>
-  </entityFramework>
-  <system.data>
-    <DbProviderFactories>
-      <remove invariant="MySql.Data.MySqlClient"/>
-      <add name="MySQL Data Provider" invariant="MySql.Data.MySqlClient" description=".Net Framework Data Provider for MySQL" type="MySql.Data.MySqlClient.MySqlClientFactory, MySql.Data, Version=6.9.8.0, Culture=neutral, PublicKeyToken=c5687fc88969c44d"/>
-<<<<<<< HEAD
-=======
-      <remove invariant="System.Data.SqlClient" />
-      <add name="SqlClient Data Provider" invariant="System.Data.SqlClient" description=".Net Framework Data Provider for SqlServer" type="System.Data.SqlClient.SqlClientFactory, System.Data, Version=2.0.0.0, Culture=neutral, PublicKeyToken=b77a5c561934e089"/>
->>>>>>> 4f8a2def
-    </DbProviderFactories>
-  </system.data>
-  <system.codedom>
-    <compilers>
-      <compiler language="c#;cs;csharp" extension=".cs" type="Microsoft.CodeDom.Providers.DotNetCompilerPlatform.CSharpCodeProvider, Microsoft.CodeDom.Providers.DotNetCompilerPlatform, Version=1.0.0.0, Culture=neutral, PublicKeyToken=31bf3856ad364e35" warningLevel="4" compilerOptions="/langversion:6 /nowarn:1659;1699;1701"/>
-      <compiler language="vb;vbs;visualbasic;vbscript" extension=".vb" type="Microsoft.CodeDom.Providers.DotNetCompilerPlatform.VBCodeProvider, Microsoft.CodeDom.Providers.DotNetCompilerPlatform, Version=1.0.0.0, Culture=neutral, PublicKeyToken=31bf3856ad364e35" warningLevel="4" compilerOptions="/langversion:14 /nowarn:41008 /define:_MYTYPE=\&quot;Web\&quot; /optionInfer+"/>
-    </compilers>
-  </system.codedom>
-</configuration>
+<?xml version="1.0" encoding="utf-8"?>
+<!--
+  Copyright 2015 Google, Inc
+
+  Licensed under the Apache License, Version 2.0 (the "License");
+  you may not use this file except in compliance with the License.
+  You may obtain a copy of the License at
+
+      http://www.apache.org/licenses/LICENSE-2.0
+
+  Unless required by applicable law or agreed to in writing, software
+  distributed under the License is distributed on an "AS IS" BASIS,
+  WITHOUT WARRANTIES OR CONDITIONS OF ANY KIND, either express or implied.
+  See the License for the specific language governing permissions and
+  limitations under the License.
+-->
+<!--
+  For more information on how to configure your ASP.NET application, please visit
+  http://go.microsoft.com/fwlink/?LinkId=301880
+  -->
+<configuration>
+  <configSections>
+    <!-- For more information on Entity Framework configuration, visit http://go.microsoft.com/fwlink/?LinkID=237468 -->
+    <section name="entityFramework" type="System.Data.Entity.Internal.ConfigFile.EntityFrameworkSection, EntityFramework, Version=6.0.0.0, Culture=neutral, PublicKeyToken=b77a5c561934e089" requirePermission="false"/>
+  </configSections>
+  <appSettings>
+    <!-- Set to your Google project id as shown on the Google Developers Console -->
+    <add key="GoogleCloudSamples:ProjectId" value="YOUR-PROJECT-ID"/>
+    <!--
+    Set to either mysql, sqlserver or datastore.
+    If using mysql or sqlserver, update the connectionString far below, and then run
+      Add-Migration Init -ProjectName "lib"; Update-Database -ProjectName "lib"
+    in the Package Manager Console.
+    -->
+    <add key="GoogleCloudSamples:BookStore" value="datastore"/>
+    <!-- Set to your Google Cloud Storage bucket -->
+    <add key="GoogleCloudSamples:BucketName" value="YOUR-BUCKET-NAME"/>
+    <add key="webpages:Version" value="3.0.0.0"/>
+    <add key="webpages:Enabled" value="false"/>
+    <add key="ClientValidationEnabled" value="true"/>
+    <add key="UnobtrusiveJavaScriptEnabled" value="true"/>
+  </appSettings>
+  <!--
+    For a description of web.config changes see http://go.microsoft.com/fwlink/?LinkId=235367.
+
+    The following attributes can be set on the <httpRuntime> tag.
+      <system.Web>
+        <httpRuntime targetFramework="4.5" />
+      </system.Web>
+  -->
+  <system.web>
+    <compilation debug="true" targetFramework="4.5"/>
+    <httpRuntime targetFramework="4.5"/>
+  </system.web>
+  <runtime>
+    <assemblyBinding xmlns="urn:schemas-microsoft-com:asm.v1">
+			<dependentAssembly>
+				<assemblyIdentity name="Google.Apis.Auth.PlatformServices" publicKeyToken="4B01FA6E34DB77AB" culture="neutral"/>
+				<bindingRedirect oldVersion="0.0.0.0-1.16.0.0" newVersion="1.16.0.0"/>
+			</dependentAssembly>
+			<dependentAssembly>
+				<assemblyIdentity name="Google.Apis.PlatformServices" publicKeyToken="4B01FA6E34DB77AB" culture="neutral"/>
+				<bindingRedirect oldVersion="0.0.0.0-1.16.0" newVersion="1.16.0"/>
+			</dependentAssembly>
+			<dependentAssembly>
+				<assemblyIdentity name="Google.Apis.Auth" publicKeyToken="4B01FA6E34DB77AB" culture="neutral"/>
+				<bindingRedirect oldVersion="0.0.0.0-1.16.0" newVersion="1.16.0"/>
+			</dependentAssembly>
+      <dependentAssembly>
+        <assemblyIdentity name="Newtonsoft.Json" culture="neutral" publicKeyToken="30ad4fe6b2a6aeed"/>
+        <bindingRedirect oldVersion="0.0.0.0-8.0.0.0" newVersion="8.0.0.0"/>
+      </dependentAssembly>
+      <dependentAssembly>
+        <assemblyIdentity name="System.Web.Optimization" publicKeyToken="31bf3856ad364e35"/>
+        <bindingRedirect oldVersion="1.0.0.0-1.1.0.0" newVersion="1.1.0.0"/>
+      </dependentAssembly>
+      <dependentAssembly>
+        <assemblyIdentity name="WebGrease" publicKeyToken="31bf3856ad364e35"/>
+        <bindingRedirect oldVersion="0.0.0.0-1.6.5135.21930" newVersion="1.6.5135.21930"/>
+      </dependentAssembly>
+      <dependentAssembly>
+        <assemblyIdentity name="System.Web.Helpers" publicKeyToken="31bf3856ad364e35"/>
+        <bindingRedirect oldVersion="1.0.0.0-3.0.0.0" newVersion="3.0.0.0"/>
+      </dependentAssembly>
+      <dependentAssembly>
+        <assemblyIdentity name="System.Web.WebPages" publicKeyToken="31bf3856ad364e35"/>
+        <bindingRedirect oldVersion="0.0.0.0-3.0.0.0" newVersion="3.0.0.0"/>
+      </dependentAssembly>
+      <dependentAssembly>
+        <assemblyIdentity name="System.Web.Mvc" publicKeyToken="31bf3856ad364e35"/>
+        <bindingRedirect oldVersion="0.0.0.0-5.2.3.0" newVersion="5.2.3.0"/>
+      </dependentAssembly>
+      <dependentAssembly>
+        <assemblyIdentity name="System.Net.Http.Primitives" publicKeyToken="b03f5f7f11d50a3a" culture="neutral"/>
+        <bindingRedirect oldVersion="0.0.0.0-4.2.29.0" newVersion="4.2.29.0"/>
+      </dependentAssembly>
+      <dependentAssembly>
+        <assemblyIdentity name="Google.Apis" publicKeyToken="4b01fa6e34db77ab" culture="neutral"/>
+        <bindingRedirect oldVersion="0.0.0.0-1.16.0.0" newVersion="1.16.0.0"/>
+      </dependentAssembly>
+      <dependentAssembly>
+        <assemblyIdentity name="Google.Apis.Core" publicKeyToken="4b01fa6e34db77ab" culture="neutral"/>
+        <bindingRedirect oldVersion="0.0.0.0-1.16.0.0" newVersion="1.16.0.0"/>
+      </dependentAssembly>
+      <dependentAssembly>
+        <assemblyIdentity name="Google.Apis.Storage.v1" publicKeyToken="4b01fa6e34db77ab" culture="neutral"/>
+        <bindingRedirect oldVersion="0.0.0.0-1.16.0.579" newVersion="1.16.0.579"/>
+      </dependentAssembly>
+      <dependentAssembly>
+        <assemblyIdentity name="Antlr3.Runtime" publicKeyToken="eb42632606e9261f" culture="neutral"/>
+        <bindingRedirect oldVersion="0.0.0.0-3.5.0.2" newVersion="3.5.0.2"/>
+      </dependentAssembly>
+      <dependentAssembly>
+        <assemblyIdentity name="log4net" publicKeyToken="669e0ddf0bb1aa2a" culture="neutral"/>
+        <bindingRedirect oldVersion="0.0.0.0-1.2.15.0" newVersion="1.2.15.0"/>
+      </dependentAssembly>
+      <dependentAssembly>
+        <assemblyIdentity name="Google.Apis.PlatformServices" publicKeyToken="4b01fa6e34db77ab" culture="neutral"/>
+        <bindingRedirect oldVersion="0.0.0.0-1.16.0.0" newVersion="1.16.0.0"/>
+      </dependentAssembly>
+      <dependentAssembly>
+        <assemblyIdentity name="Google.Apis.Auth.PlatformServices" publicKeyToken="4b01fa6e34db77ab" culture="neutral"/>
+        <bindingRedirect oldVersion="0.0.0.0-1.16.0.0" newVersion="1.16.0.0"/>
+      </dependentAssembly>
+    </assemblyBinding>
+  </runtime>
+  <connectionStrings>
+    <remove name="LocalMySqlServer"/>
+    <add name="LocalMySqlServer" connectionString="Server=1.2.3.4;Database=bookshelf;Uid=dotnetapp;Pwd=" providerName="MySql.Data.MySqlClient"/>
+    <remove name="LocalSqlServer"/>
+    <add name="LocalSqlServer" providerName="System.Data.SqlClient" connectionString="Data Source=ServerName;Initial Catalog=DatabaseName;Integrated Security=False;User Id=userid;Password=password;MultipleActiveResultSets=True"/>
+  </connectionStrings>
+  <entityFramework>
+    <defaultConnectionFactory type="MySql.Data.Entity.MySqlConnectionFactory, EntityFramework"/>
+    <providers>
+      <provider invariantName="MySql.Data.MySqlClient" type="MySql.Data.MySqlClient.MySqlProviderServices, MySql.Data.Entity.EF6, Version=6.9.8.0, Culture=neutral, PublicKeyToken=c5687fc88969c44d"/>
+      <provider invariantName="System.Data.SqlClient" type="System.Data.Entity.SqlServer.SqlProviderServices, EntityFramework.SqlServer"/>
+    </providers>
+  </entityFramework>
+  <system.data>
+    <DbProviderFactories>
+      <remove invariant="MySql.Data.MySqlClient"/>
+      <add name="MySQL Data Provider" invariant="MySql.Data.MySqlClient" description=".Net Framework Data Provider for MySQL" type="MySql.Data.MySqlClient.MySqlClientFactory, MySql.Data, Version=6.9.8.0, Culture=neutral, PublicKeyToken=c5687fc88969c44d"/>
+      <remove invariant="System.Data.SqlClient" />
+      <add name="SqlClient Data Provider" invariant="System.Data.SqlClient" description=".Net Framework Data Provider for SqlServer" type="System.Data.SqlClient.SqlClientFactory, System.Data, Version=2.0.0.0, Culture=neutral, PublicKeyToken=b77a5c561934e089"/>
+    </DbProviderFactories>
+  </system.data>
+  <system.codedom>
+    <compilers>
+      <compiler language="c#;cs;csharp" extension=".cs" type="Microsoft.CodeDom.Providers.DotNetCompilerPlatform.CSharpCodeProvider, Microsoft.CodeDom.Providers.DotNetCompilerPlatform, Version=1.0.0.0, Culture=neutral, PublicKeyToken=31bf3856ad364e35" warningLevel="4" compilerOptions="/langversion:6 /nowarn:1659;1699;1701"/>
+      <compiler language="vb;vbs;visualbasic;vbscript" extension=".vb" type="Microsoft.CodeDom.Providers.DotNetCompilerPlatform.VBCodeProvider, Microsoft.CodeDom.Providers.DotNetCompilerPlatform, Version=1.0.0.0, Culture=neutral, PublicKeyToken=31bf3856ad364e35" warningLevel="4" compilerOptions="/langversion:14 /nowarn:41008 /define:_MYTYPE=\&quot;Web\&quot; /optionInfer+"/>
+    </compilers>
+  </system.codedom>
+</configuration>